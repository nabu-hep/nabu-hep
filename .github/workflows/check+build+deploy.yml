--- conflicted
+++ resolved
@@ -3,15 +3,10 @@
 on:
   pull_request:
     branches: ["main", "releases/**"]
-<<<<<<< HEAD
-  push:
-    branches: ["main", "releases/**", "testing"]
-=======
     paths: ["nabu/**.py", "test/**.py","check+build+deploy.yml"]
   push:
     branches: ["main", "releases/**", "testing"]
     paths: ["nabu/**.py", "test/**.py","check+build+deploy.yml"]
->>>>>>> a7bab38b
   workflow_dispatch:
 
 jobs:
